// This file is part of Directional, a library for directional field processing.
// Copyright (C) 2018 Amir Vaxman <avaxman@gmail.com>
//
// This Source Code Form is subject to the terms of the Mozilla Public License
// v. 2.0. If a copy of the MPL was not distributed with this file, You can
// obtain one at http://mozilla.org/MPL/2.0/.

#ifndef DIRECTIONAL_PARAMETERIZE_H
#define DIRECTIONAL_PARAMETERIZE_H

#include <iostream>
#include <fstream>
#include <queue>
#include <vector>
#include <cmath>
#include <Eigen/Core>
#include <igl/igl_inline.h>
#include <igl/gaussian_curvature.h>
#include <igl/local_basis.h>
#include <igl/triangle_triangle_adjacency.h>
#include <igl/edge_topology.h>
#include <igl/min_quad_with_fixed.h>
#include <igl/matlab_format.h>
#include <igl/bounding_box_diagonal.h>
#include <directional/tree.h>
#include <directional/representative_to_raw.h>
#include <directional/principal_matching.h>
#include <directional/setup_parameterization.h>


namespace directional
{

  // Creates a parameterization of (currently supported) (u,v, -u,-v) functions from a directional field by solving the Poisson equation, with custom edge weights
  // Input:
  //  wholeV:       #V x 3 vertex coordinates of the original mesh.
  //  wholeF:       #F x 3 face vertex indices of the original mesh.
  //  FE:           #F x 3 faces to edges indices.
  //  rawField:     #F by 3*N  The directional field, assumed to be ordered CCW, and in xyzxyz raw format. The degree is inferred by the size.
  //  lengthRatio   #edgeLength/bounding_box_diagonal of quad mesh (scaling the gradient).
  //  pd:           Parameterization data obtained from directional::setup_parameterization.
  //  cutV:         #cV x 3 vertices of the cut mesh.
  //  cutF:         #F x 3 faces of the cut mesh.
  //  roundIntegers;   which variables (from #V+#T) are rounded iteratively to double integers. for each "x" entry that means that the [4*x,4*x+4] entries of vt will be double integer.
  // Output:
  //  paramFuncsd             #cV x d parameterization functions per cut vertex (the compact version)
  //  paramFuncsN             #cV x N parameterization functions per cut vertex (full version with all symmetries unpacked)
  // wholeCornerParamFuncsN   (3*N) x #F parameterization functions per corner of whole mesh
  IGL_INLINE void parameterize(const Eigen::MatrixXd& wholeV,
                               const Eigen::MatrixXi& wholeF,
                               const Eigen::MatrixXi& FE,
                               const Eigen::MatrixXd rawField,
                               const double lengthRatio,
                               ParameterizationData& pd,
                               const Eigen::MatrixXd& cutV,
                               const Eigen::MatrixXi& cutF,
                               const bool roundIntegers,
                               Eigen::MatrixXd& paramFuncsd,
                               Eigen::MatrixXd& paramFuncsN,
                               Eigen::MatrixXd& wholeCornerParamFuncsN)
  
  
  {
    using namespace Eigen;
    using namespace std;
    
    VectorXd edgeWeights = VectorXd::Constant(FE.maxCoeff() + 1, 1.0);
    double length = igl::bounding_box_diagonal(wholeV) * lengthRatio;
    
    //creating projection operator for N-packet. This is probably extremely redundant process....
    /*MatrixXd pinvSymm = (pd.symmFunc.transpose()*pd.symmFunc).inverse()*pd.symmFunc.transpose();
    MatrixXd symmConst = pd.symmFunc*pinvSymm-MatrixXd::Identity(pd.symmFunc.rows(),pd.symmFunc.rows());
    
    ColPivHouseholderQR<MatrixXd> denseqrsolver(symmConst.transpose());
    denseqrsolver.compute(symmConst.transpose());
    int SRank = denseqrsolver.rank();

    //creating sliced permutation matrix
    VectorXi PIndices = denseqrsolver.colsPermutation().indices();
    //cout<<"PIndices: "<<PIndices<<endl;
    MatrixXd symmConstReduced(SRank, symmConst.cols());
    for (int i=0;i<SRank;i++)
      symmConstReduced.row(i) =symmConst.row(PIndices(i));

    MatrixXd projMat = symmConstReduced.transpose()*(symmConstReduced*symmConstReduced.transpose()).inverse()*symmConstReduced+MatrixXd::Identity(pd.N, pd.N);*/
    
  
    //cout<<"symmConst: "<<symmConst<<endl;
    //cout<<"symmConst: "<<symmConst<<endl;
    //cout<<"symmConstReduced: "<<symmConstReduced<<endl;
    //cout<<"projMat: "<<projMat<<endl;
    
    //TODO: in vertex space, not corner...
    int N = pd.N; //rawField.cols() / 3;
    int numVars = pd.symmMat.cols()/pd.d;
    //constructing face differentials
    vector<Triplet<double> >  d0Triplets;
    vector<Triplet<double> > M1Triplets;
    VectorXd gamma(3 * N * wholeF.rows());
    for(int i = 0; i < cutF.rows(); i++)
    {
      for(int j = 0; j < 3; j++)
      {
        for(int k = 0; k < N; k++)
        {
          d0Triplets.emplace_back(3 * N * i + N * j + k, N * cutF(i, j) + k, -1.0);
          d0Triplets.emplace_back(3 * N * i + N * j + k, N * cutF(i, (j + 1) % 3) + k, 1.0);
          Vector3d edgeVector = (cutV.row(cutF(i, (j + 1) % 3)) - cutV.row(cutF(i, j))).transpose();
          gamma(3 * N * i + N * j + k) = (rawField.block(i, 3 * k, 1, 3) * edgeVector)(0, 0) / length;
          M1Triplets.emplace_back(3 * N * i + N * j + k, 3 * N * i + N * j + k, edgeWeights(FE(i, j)));
        }
      }
    }
    SparseMatrix<double> d0(3 * N * wholeF.rows(), N * cutV.rows());
    d0.setFromTriplets(d0Triplets.begin(), d0Triplets.end());
    SparseMatrix<double> M1(3 * N * wholeF.rows(), 3 * N * wholeF.rows());
    M1.setFromTriplets(M1Triplets.begin(), M1Triplets.end());
    SparseMatrix<double> d0T = d0.transpose();


    //the variables that should be fixed in the end
    VectorXi fixedMask(numVars);
    fixedMask.setZero();

    fixedMask(0) = 1;  //first vertex is always (0,0)

    if(roundIntegers)
      for(int i = 0; i < pd.integerVars.size(); i++)
        fixedMask(pd.integerVars(i)) = 1;
    
    
    //the variables that were already fixed in the previous iteration
    VectorXi alreadyFixed(numVars);
    alreadyFixed.setZero();

    alreadyFixed(0) = 1;  //first vertex is always (0,0)

    //the values for the fixed variables (size is as all variables)
    VectorXd fixedValues(pd.d*numVars);
    fixedValues.setZero();
    
    SparseMatrix<double> Efull = d0 * pd.vertexTrans2CutMat * pd.symmMat;
    VectorXd x, xprev;

    // until then all the N depedencies should be resolved?

    //reducing constraintMat
    SparseQR<SparseMatrix<double>, COLAMDOrdering<int> > qrsolver;
    SparseMatrix<double> Cfull = pd.constraintMat * pd.symmMat;
    qrsolver.compute(Cfull.transpose());
    int CRank = qrsolver.rank();

    //creating sliced permutation matrix
    VectorXi PIndices = qrsolver.colsPermutation().indices();

    vector<Triplet<double> > CTriplets;
    for(int k = 0; k < Cfull.outerSize(); ++k)
    {
      for(SparseMatrix<double>::InnerIterator it(Cfull, k); it; ++it)
      {
        for(int j = 0; j < CRank; j++)
          if(it.row() == PIndices(j))
            CTriplets.emplace_back(j, it.col(), it.value());
      }
    }

    Cfull.resize(CRank, Cfull.cols());
    Cfull.setFromTriplets(CTriplets.begin(), CTriplets.end());
    SparseMatrix<double> var2AllMat;
    VectorXd fullx(pd.d*numVars); fullx.setZero();
    for(int intIter = 0; intIter < fixedMask.sum(); intIter++)
    {
      //the non-fixed variables to all variables
      var2AllMat.resize(pd.d*numVars, pd.d*numVars - pd.d*alreadyFixed.sum());
      int varCounter = 0;
      vector<Triplet<double> > var2AllTriplets;
      for(int i = 0; i < numVars; i++)
      {
        if (!alreadyFixed(i)){
          for (int j=0;j<pd.d;j++)
            var2AllTriplets.emplace_back(pd.d*i+j, varCounter++, 1.0);
        }
          
      }
      var2AllMat.setFromTriplets(var2AllTriplets.begin(), var2AllTriplets.end());
      
      SparseMatrix<double> Epart = Efull * var2AllMat;
      VectorXd torhs = -Efull * fixedValues;
      SparseMatrix<double> EtE = Epart.transpose() * M1 * Epart;
      SparseMatrix<double> Cpart = Cfull * var2AllMat;
      
      //reducing rank on Cpart
      qrsolver.compute(Cpart.transpose());
      int CpartRank = qrsolver.rank();
  
      //creating sliced permutation matrix
      VectorXi PIndices = qrsolver.colsPermutation().indices();

      vector<Triplet<double> > CPartTriplets;
      VectorXd bpart(CpartRank);
      for(int k = 0; k < Cpart.outerSize(); ++k)
      {
        for (SparseMatrix<double>::InnerIterator it(Cpart, k); it; ++it)
        {
          for (int j = 0; j < CpartRank; j++)
            if (it.row() == PIndices(j))
              CPartTriplets.emplace_back(j, it.col(), it.value());
        }
      }

      Cpart.resize(CpartRank, Cpart.cols());
      Cpart.setFromTriplets(CPartTriplets.begin(), CPartTriplets.end());
      SparseMatrix<double> A(EtE.rows()+ Cpart.rows(), EtE.rows() + Cpart.rows());
      
      vector<Triplet<double>> ATriplets;
      for(int k = 0; k < EtE.outerSize(); ++k)
      {
        for (SparseMatrix<double>::InnerIterator it(EtE, k); it; ++it)
          ATriplets.push_back(Triplet<double>(it.row(), it.col(), it.value()));
      }

      for(int k = 0; k < Cpart.outerSize(); ++k)
      {
        for(SparseMatrix<double>::InnerIterator it(Cpart, k); it; ++it)
        {
          ATriplets.emplace_back(it.row() + EtE.rows(), it.col(), it.value());
          ATriplets.emplace_back(it.col(), it.row() + EtE.rows(), it.value());
        }
      }
      
      A.setFromTriplets(ATriplets.begin(), ATriplets.end());
      
      //Right-hand side with fixed values
      VectorXd b = VectorXd::Zero(EtE.rows() + Cpart.rows());
      b.segment(0, EtE.rows())= Epart.transpose() * M1 * (gamma + torhs);
      VectorXd bfull = -Cfull * fixedValues;
      for(int k = 0; k < CpartRank; k++)
        bpart(k)=bfull(PIndices(k));
      b.segment(EtE.rows(), Cpart.rows()) = bpart;
<<<<<<< HEAD
      //cout<<"fixedValues: "<<fixedValues<<endl;
      
      
      //if (intIter==0){  //first solution{
        
        //SimplicialLDLT<SparseMatrix<double> > lusolver;
        //ldltsolver.compute(A);
        //if(ldltsolver.info()!=Success) {
        //  cout<<"LDLT failed, trying LU"<<endl;
          SparseLU<SparseMatrix<double> > lusolver;
          lusolver.compute(A);
          if(lusolver.info()!=Success) {
            cout<<"LU decomposition failed!"<<endl;
            return;
          }
          x = lusolver.solve(b);
        /*} else{
          cout<<"Computing A done!"<<endl;
          x = ldltsolver.solve(b);
          if(ldltsolver.info()!=Success) {
            cout<<"Solving failed!!!"<<endl;
            return;
          }
        }*/
      /*} else { //conjugate gradients with warm solution
        
        ConjugateGradient<SparseMatrix<double>, Lower|Upper, DiagonalPreconditioner<double> > cg;
        cg.compute(A);
        cout<<"(A*xprev - b).lpNorm<Infinity>(): "<<(A*xprev - b).lpNorm<Infinity>()<<endl;
        x = cg.solveWithGuess(b,xprev);
        cout<<"(A*x - b).lpNorm<Infinity>(): "<<(A*x - b).lpNorm<Infinity>()<<endl;
        //x = cg.solve(b);
        std::cout << "#iterations:     " << cg.iterations() << std::endl;
        std::cout << "estimated error: " << cg.error()      << std::endl;
        // update b, and solve again
        // x = cg.solve(b);
      }*/
      
      fullx = var2AllMat*x.head(numVars-alreadyFixed.sum())+fixedValues;
      //cout<<"(Cfull*fullx).lpNorm<Infinity>(): "<<(Cfull*fullx).lpNorm<Infinity>()<<endl;
	  pd.poissonError = (Efull*fullx - gamma).lpNorm<Infinity>();
      cout<<"Poisson error: "<<pd.poissonError<<endl;
      
      if ((alreadyFixed-fixedMask).sum()==0)
=======

      SparseLU<SparseMatrix<double> > lusolver;
      lusolver.compute(A);
      if(lusolver.info() != Success)
        throw std::runtime_error("LU decomposition failed!");
      x = lusolver.solve(b);

      fullx = var2AllMat * x.head(pd.d*numVars - pd.d*alreadyFixed.sum()) + fixedValues;

//#ifndef NDEBUG
      cout << "(Cfull * fullx).lpNorm<Infinity>(): "<< (Cfull * fullx).lpNorm<Infinity>() << endl;
      cout << "Poisson error: " << (Efull * fullx - gamma).lpNorm<Infinity>() << endl;
//#endif

      if((alreadyFixed - fixedMask).sum() == 0)
>>>>>>> 3f8b1481
        break;
      
      double minIntDiff = std::numeric_limits<double>::max();
      int minIntDiffIndex = -1;
      for (int i = 0; i < numVars; i++)
      {
        if ((fixedMask(i)) && (!alreadyFixed(i)))
        {
          double currIntDiff =0;
          VectorXd func = fullx.segment(pd.d*i,pd.d);
          for (int j=0;j<pd.d;j++)
            currIntDiff += std::fabs(0.5 * fullx(i) - std::round(0.5 * fullx(j)));
          if (currIntDiff < minIntDiff)
          {
            minIntDiff = currIntDiff;
            minIntDiffIndex = i;
          }
        }
      }

//#ifndef NDEBUG
      cout << "d-segment index: " << minIntDiffIndex << endl;
      cout << "d-segment Integer error: " << minIntDiff/pd.d << endl;
//#endif
      
      if (minIntDiffIndex != -1)
      {
        alreadyFixed(minIntDiffIndex) = 1;
        VectorXd func = fullx.segment(pd.d*minIntDiffIndex,pd.d);
        VectorXd funcInteger(pd.d);
        //cout<<"fullx.segment(pd.d*minIntDiffIndex,pd.d): "<<fullx.segment(pd.d*minIntDiffIndex,pd.d)<<endl;
        //cout<<"func: "<<func<<endl;
       
        for (int d=0;d<pd.d;d++)
          funcInteger(d)=std::round(0.5*func(d))*2.0;
         //cout<<"funcInteger: "<<funcInteger<<endl;
        fixedValues.segment(pd.d*minIntDiffIndex,pd.d) = /*pinvSymm*projMat**/funcInteger;
        //cout<<" fixedValues.segment(pd.d*minIntDiffIndex,pd.d): "<< fixedValues.segment(pd.d*minIntDiffIndex,pd.d)<<endl;
      }
      
      xprev.resize(x.rows() - pd.d);
      varCounter = 0;
      for(int i = 0; i < numVars; i++)
        if (!alreadyFixed(i))
          xprev.segment(pd.d*varCounter++,pd.d) = fullx.segment(pd.d*i,pd.d);
      
      xprev.tail(Cpart.rows()) = x.tail(Cpart.rows());
    }

    //the results are packets of N functions for each vertex, and need to be allocated for corners
    VectorXd paramFuncsVec = pd.vertexTrans2CutMat * pd.symmMat * fullx;
    paramFuncsN.conservativeResize(cutV.rows(), pd.N);
    for(int i = 0; i < paramFuncsN.rows(); i++)
      paramFuncsN.row(i) << paramFuncsVec.segment(pd.N * i, N).transpose();
    
    //cout<<"paramFuncsN: "<<paramFuncsN<<endl;
    
    paramFuncsd = fullx;
    
    //allocating per corner
    wholeCornerParamFuncsN.conservativeResize(wholeF.rows(), N*3);
    for (int i=0;i<wholeF.rows();i++)
      for (int j=0;j<3;j++)
        wholeCornerParamFuncsN.block(i, N*j, 1, N) = paramFuncsN.row(cutF(i,j));
    
    //cout<<"fullx: "<<fullx<<endl;
  }




}
  
#endif

  <|MERGE_RESOLUTION|>--- conflicted
+++ resolved
@@ -51,7 +51,7 @@
                                const Eigen::MatrixXi& FE,
                                const Eigen::MatrixXd rawField,
                                const double lengthRatio,
-                               ParameterizationData& pd,
+                               const ParameterizationData& pd,
                                const Eigen::MatrixXd& cutV,
                                const Eigen::MatrixXi& cutF,
                                const bool roundIntegers,
@@ -237,52 +237,6 @@
       for(int k = 0; k < CpartRank; k++)
         bpart(k)=bfull(PIndices(k));
       b.segment(EtE.rows(), Cpart.rows()) = bpart;
-<<<<<<< HEAD
-      //cout<<"fixedValues: "<<fixedValues<<endl;
-      
-      
-      //if (intIter==0){  //first solution{
-        
-        //SimplicialLDLT<SparseMatrix<double> > lusolver;
-        //ldltsolver.compute(A);
-        //if(ldltsolver.info()!=Success) {
-        //  cout<<"LDLT failed, trying LU"<<endl;
-          SparseLU<SparseMatrix<double> > lusolver;
-          lusolver.compute(A);
-          if(lusolver.info()!=Success) {
-            cout<<"LU decomposition failed!"<<endl;
-            return;
-          }
-          x = lusolver.solve(b);
-        /*} else{
-          cout<<"Computing A done!"<<endl;
-          x = ldltsolver.solve(b);
-          if(ldltsolver.info()!=Success) {
-            cout<<"Solving failed!!!"<<endl;
-            return;
-          }
-        }*/
-      /*} else { //conjugate gradients with warm solution
-        
-        ConjugateGradient<SparseMatrix<double>, Lower|Upper, DiagonalPreconditioner<double> > cg;
-        cg.compute(A);
-        cout<<"(A*xprev - b).lpNorm<Infinity>(): "<<(A*xprev - b).lpNorm<Infinity>()<<endl;
-        x = cg.solveWithGuess(b,xprev);
-        cout<<"(A*x - b).lpNorm<Infinity>(): "<<(A*x - b).lpNorm<Infinity>()<<endl;
-        //x = cg.solve(b);
-        std::cout << "#iterations:     " << cg.iterations() << std::endl;
-        std::cout << "estimated error: " << cg.error()      << std::endl;
-        // update b, and solve again
-        // x = cg.solve(b);
-      }*/
-      
-      fullx = var2AllMat*x.head(numVars-alreadyFixed.sum())+fixedValues;
-      //cout<<"(Cfull*fullx).lpNorm<Infinity>(): "<<(Cfull*fullx).lpNorm<Infinity>()<<endl;
-	  pd.poissonError = (Efull*fullx - gamma).lpNorm<Infinity>();
-      cout<<"Poisson error: "<<pd.poissonError<<endl;
-      
-      if ((alreadyFixed-fixedMask).sum()==0)
-=======
 
       SparseLU<SparseMatrix<double> > lusolver;
       lusolver.compute(A);
@@ -298,7 +252,6 @@
 //#endif
 
       if((alreadyFixed - fixedMask).sum() == 0)
->>>>>>> 3f8b1481
         break;
       
       double minIntDiff = std::numeric_limits<double>::max();
