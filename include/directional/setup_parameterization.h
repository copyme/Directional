--- conflicted
+++ resolved
@@ -7,7 +7,7 @@
 
 #ifndef DIRECTIONAL_SETUP_PARAMETERIZATION_H
 #define DIRECTIONAL_SETUP_PARAMETERIZATION_H
-#include <set>
+
 #include <queue>
 #include <vector>
 #include <cmath>
@@ -24,25 +24,17 @@
 
 namespace directional
 {
-<<<<<<< HEAD
-  // TODO Make this a struct
-  class ParameterizationData{
-  public:
-=======
   struct ParameterizationData
   {
     int N;  //num of parametric functions
     int d;  //actual dimension of problem (for surfaces always 2)
     Eigen::MatrixXi symmFunc;
->>>>>>> 3f8b1481
     Eigen::SparseMatrix<double> vertexTrans2CutMat;
     Eigen::SparseMatrix<double> constraintMat;
     Eigen::SparseMatrix<double> symmMat;  //in fact, using it for the general reduction of degrees of freedom
     Eigen::VectorXi constrainedVertices;
     Eigen::VectorXi integerVars;
     Eigen::MatrixXi face2cut;
-
-	double poissonError = 0;
     
     //integer versions, for pure seamless parameterizations
     Eigen::SparseMatrix<int> vertexTrans2CutMatInteger;
@@ -59,9 +51,8 @@
   // symmFunc:    #N x d matrix that describes the transformation between the physical "d"" dofs and the N functions parameterized to. This should not depend on the mesh.
   //  wholeV:     #V x 3 vertex coordinates
   //  wholeF:     #F x 3 face vertex indices
-  //  EV:         #E x 2 edges to vertices indices. Edge e points from EV(e,0) to EV(e,1)
-  //  EF:         #E x 2 edges to faces indices EF(e,0) is the left face of e, relative to the global orientation defined by EV
-  //  FE:         #F x 3 faces to edges indices
+  //  EV:         #E x 2 edges to vertices indices
+  //  EF:         #E x 2 edges to faces indices
   // matching:    #E matching function, where vector k in EF(i,0) matches to vector (k+matching(k))%N in EF(i,1). In case of boundary, there is a -1. Most matching should be zero due to prior combing.
   // singVertices:list of singular vertices in wholeV.
   // Output:
@@ -93,17 +84,6 @@
     
     MatrixXi EFi,EH, FH;
     MatrixXd FEs;
-<<<<<<< HEAD
-    VectorXi VH, HV, HE, HF, nextH,prevH,twinH,innerEdges;
-
-    VectorXi D=VectorXi::Constant(wholeF.rows(),3);
-    VectorXi isSingular=VectorXi::Zero(wholeV.rows());
-    for (int i=0;i<singVertices.size();i++)
-      isSingular(singVertices(i))=1;
-    
-    pd.constrainedVertices=VectorXi::Zero(wholeV.rows());
-
-=======
     VectorXi VH, HV, HE, HF, nextH, prevH, twinH, innerEdges;
 
     // it stores number of edges per face, for now only tirangular
@@ -116,7 +96,6 @@
     
     pd.constrainedVertices = VectorXi::Zero(wholeV.rows());
     
->>>>>>> 3f8b1481
     //computing extra topological information
     std::vector<int> innerEdgesVec; // collects ids of inner edges
     EFi = Eigen::MatrixXi::Constant(EF.rows(), 2, -1); // number of an edge inside the face
@@ -156,14 +135,6 @@
 
     // copy the information into  Eigen vector
     innerEdges.resize(innerEdgesVec.size());
-<<<<<<< HEAD
-    for (int i=0;i<innerEdgesVec.size();i++)
-      innerEdges(i)=innerEdgesVec[i];
-    
-    //hedra::polygonal_edge_topology(D,wholeF,EV,FE,EF,EFi, FEs,innerEdges);
-    hedra::dcel(D,wholeF,EV,EF,EFi,innerEdges, /*Outputs:*/ VH,EH,FH,HV,HE,HF,nextH,prevH, twinH);
-    
-=======
     for (int i = 0; i < innerEdgesVec.size(); i++)
       innerEdges(i) = innerEdgesVec[i];
 
@@ -171,7 +142,6 @@
     hedra::dcel(D, wholeF, EV, EF, EFi, innerEdges, VH, EH, FH, HV, HE, HF, nextH, prevH, twinH);
 
     // find boundary vertices and mark them
->>>>>>> 3f8b1481
     VectorXi isBoundary = VectorXi::Zero(wholeV.rows());
     for (int i = 0; i < HV.rows(); i++)
       if (twinH(i) == -1)
